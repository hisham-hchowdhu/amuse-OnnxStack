--- conflicted
+++ resolved
@@ -73,25 +73,15 @@
 
         public static T ApplyDefaults<T>(this T config, IOnnxModelSetConfig defaults) where T : OnnxModelConfig
         {
-<<<<<<< HEAD
-            config.DeviceId = defaults.DeviceId;
-            config.ExecutionMode ??= defaults.ExecutionMode;
-            config.ExecutionProvider ??= defaults.ExecutionProvider;
-            config.InterOpNumThreads ??= defaults.InterOpNumThreads;
-            config.IntraOpNumThreads ??= defaults.IntraOpNumThreads;
-            config.Precision ??= defaults.Precision;
-            return config;
-=======
             return config with
             {
-                DeviceId = config.DeviceId ?? defaults.DeviceId,
+                DeviceId = defaults.DeviceId,
                 ExecutionMode = config.ExecutionMode ?? defaults.ExecutionMode,
                 ExecutionProvider = config.ExecutionProvider ?? defaults.ExecutionProvider,
                 InterOpNumThreads = config.InterOpNumThreads ?? defaults.InterOpNumThreads,
                 IntraOpNumThreads = config.IntraOpNumThreads ?? defaults.IntraOpNumThreads,
                 Precision = config.Precision ?? defaults.Precision
             };
->>>>>>> 87f15710
         }
 
 
